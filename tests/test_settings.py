import os

import pytest

<<<<<<< HEAD
from src.conf.config import (get_mandatory_environment_variable,
                             load_settings_from_environment,
                             load_settings_from_file)
from tests.conftest import tmp_settings_dir, tmp_settings_file
from tests.exceptions import (ConfigFileNotFoundException,
                              MandatoryEnvironmentVariableNotDefinedException)
=======
from src.conf.config import (
    get_mandatory_environment_variable,
    load_settings_from_environment,
    load_settings_from_file,
)
from tests.conftest import tmp_settings_dir, tmp_settings_file
from tests.exceptions import (
    ConfigFileNotFoundException,
    MandatoryEnvironmentVariableNotDefinedException,
)
>>>>>>> 4d9c6ea6


def test_load_settings_from_file_successfully(tmp_settings_file: str):
    settings = load_settings_from_file(tmp_settings_file)
    assert settings.secret_key == "secret key"


def test_load_settings_from_nonexistent_file_raises_exception():
    with pytest.raises(ConfigFileNotFoundException):
        load_settings_from_file('nonexistent.env')


def test_get_missing_mandatory_environment_variable_raises_exception():
    with pytest.raises(MandatoryEnvironmentVariableNotDefinedException):
        get_mandatory_environment_variable("A_MISSING_VARIABLE")


def test_get_valid_mandatory_environment_variable_successfully():
    an_environment_var = "A_DUMMY_VAR"
    assert os.environ.get(an_environment_var) is None  # Checks the pre-test state is safe.

    an_override_value = "value"
    os.environ[an_environment_var] = an_override_value
    try:
        assert (
                get_mandatory_environment_variable(an_environment_var)
                == an_override_value
        )
    finally:
        del os.environ[an_environment_var]


def test_load_settings_from_environment_variable_successfully(tmp_settings_dir, dummy_env):
    settings = load_settings_from_environment("DUMMY_ENV_FOR_TEST", tmp_settings_dir)
    assert settings.secret_key == "another secret key"


def test_load_settings_from_nonexistent_environment_variable_raises_exception():
    with pytest.raises(MandatoryEnvironmentVariableNotDefinedException):
        load_settings_from_environment("NONEXISTENT_ENV")<|MERGE_RESOLUTION|>--- conflicted
+++ resolved
@@ -2,14 +2,12 @@
 
 import pytest
 
-<<<<<<< HEAD
 from src.conf.config import (get_mandatory_environment_variable,
                              load_settings_from_environment,
                              load_settings_from_file)
 from tests.conftest import tmp_settings_dir, tmp_settings_file
 from tests.exceptions import (ConfigFileNotFoundException,
                               MandatoryEnvironmentVariableNotDefinedException)
-=======
 from src.conf.config import (
     get_mandatory_environment_variable,
     load_settings_from_environment,
@@ -20,7 +18,6 @@
     ConfigFileNotFoundException,
     MandatoryEnvironmentVariableNotDefinedException,
 )
->>>>>>> 4d9c6ea6
 
 
 def test_load_settings_from_file_successfully(tmp_settings_file: str):
