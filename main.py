from os import path

import uvicorn
from fastapi import Depends, FastAPI, HTTPException, status
from fastapi.middleware.cors import CORSMiddleware
from src.conf import messages
from src.database.db import get_db
from src.endpoints import answers, auth, comments, posts, users
from fastapi.staticfiles import StaticFiles
from sqlalchemy import text
from sqlalchemy.ext.asyncio import AsyncSession

<<<<<<< HEAD
=======
from src.conf import messages
from src.database.db import get_db
from src.endpoints import answers, auth, comments, posts, users
>>>>>>> 4d9c6ea6

app = FastAPI()

app.add_middleware(
    CORSMiddleware,
    allow_origins=["*"],
    allow_credentials=True,
    allow_methods=["*"],
    allow_headers=["*"],
)

app.mount(
    "/static",
    StaticFiles(directory=path.join(path.dirname(path.abspath(__file__)), "static")),
    name="static",
)

app.include_router(auth.router, prefix="/api")
app.include_router(users.router, prefix="/api")
app.include_router(posts.router, prefix="/api")
app.include_router(comments.router, prefix="/api")
app.include_router(answers.router, prefix="/api")


@app.get("/")
async def index():
    """
    This is the root endpoint of the FastAPI application.
    It returns a simple welcome message.

    :return: A json object with a message
    """
    return {"message": "Welcome to project PostsWithAIComments built on FastAPI"}


@app.get("/api/healthchecker")
async def healthchecker(db: AsyncSession = Depends(get_db)):
    """
    The healthchecker function is a simple function that checks the health of the database.
    It does this by making a request to the database and checking if it returns any results.
    If there are no results, then we know something is wrong with our connection to the database.

    :param db: Session: Pass the database session to the function
    :return: A json object with a message
    """
    try:
        result = await db.execute(text("SELECT 1"))
        result = result.fetchone()
        if result is None:
            raise HTTPException(
                status_code=500, detail=messages.DATABASE_IS_NOT_CONFIGURED_CORRECTLY
            )
        return {"message": messages.DATABASE_IS_CONFIGURED_CORRECTLY}
    except Exception as e:
        print(e)
        raise HTTPException(
            status_code=status.HTTP_500_INTERNAL_SERVER_ERROR,
            detail=messages.ERROR_CONNECTING_DATABASE,
        )


if __name__ == "__main__":
    uvicorn.run("main:app", host="0.0.0.0", port=8000, reload=True)<|MERGE_RESOLUTION|>--- conflicted
+++ resolved
@@ -10,12 +10,9 @@
 from sqlalchemy import text
 from sqlalchemy.ext.asyncio import AsyncSession
 
-<<<<<<< HEAD
-=======
 from src.conf import messages
 from src.database.db import get_db
 from src.endpoints import answers, auth, comments, posts, users
->>>>>>> 4d9c6ea6
 
 app = FastAPI()
 
