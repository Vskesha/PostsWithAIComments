from typing import List

<<<<<<< HEAD
from fastapi import (APIRouter, BackgroundTasks, Depends, HTTPException, Path,
                     Query, status)
=======
from fastapi import (
    APIRouter,
    BackgroundTasks,
    Depends,
    HTTPException,
    Path,
    Query,
    status,
)
>>>>>>> 4d9c6ea6
from sqlalchemy.ext.asyncio import AsyncSession

from src.conf import messages
from src.database.db import get_db
from src.database.models import Answer, Role, User
from src.repository.answers import answer_repo
<<<<<<< HEAD
from src.schemas.answers import (AnswerBase, AnswerCreate, AnswerRequest,
                                 AnswerResponse)
=======
from src.schemas.answers import AnswerBase, AnswerCreate, AnswerRequest, AnswerResponse
>>>>>>> 4d9c6ea6
from src.schemas.email import MessageSchema
from src.schemas.posts import BlockSchema
from src.services.auth import auth_service
from src.services.moderate import moderate_service
from src.services.roles_access import admin_moderator_access

router = APIRouter(prefix="/answers", tags=["answers"])


@router.get("/", response_model=List[AnswerResponse])
async def get_answers(
    limit: int = Query(10, ge=10, le=500),
    offset: int = Query(0, ge=0),
    user_id: int = Query(None, ge=1),
    comment_id: int = Query(None, ge=1),
    date_from: str = Query(None),
    date_to: str = Query(None),
    db: AsyncSession = Depends(get_db),
) -> List[Answer]:
    answers = await answer_repo.get_answers(
        db, False, limit, offset, user_id, comment_id, date_from, date_to
    )
    return answers


@router.get(
    "/blocked",
    response_model=List[AnswerResponse],
    dependencies=[Depends(admin_moderator_access)],
)
async def get_blocked_answers(
    limit: int = Query(10, ge=10, le=500),
    offset: int = Query(0, ge=0),
    user_id: int = Query(None, ge=1),
    comment_id: int = Query(None, ge=1),
    date_from: str = Query(None),
    date_to: str = Query(None),
    db: AsyncSession = Depends(get_db),
) -> List[Answer]:
    answers = await answer_repo.get_answers(
        db, True, limit, offset, user_id, comment_id, date_from, date_to
    )
    return answers


@router.get("/{answer_id}", response_model=AnswerResponse)
async def get_answer(
    answer_id: int = Path(ge=1),
    db: AsyncSession = Depends(get_db),
) -> Answer:
    answer = await answer_repo.get_answer(answer_id, db)
    if answer is None:
        raise HTTPException(
            status_code=status.HTTP_404_NOT_FOUND, detail=messages.ANSWER_NOT_FOUND
        )
    return answer


@router.post("/", response_model=AnswerResponse, status_code=status.HTTP_201_CREATED)
async def create_answer(
    body: AnswerCreate,
    backgroundtasks: BackgroundTasks,
    db: AsyncSession = Depends(get_db),
    current_user: User = Depends(auth_service.get_current_user),
) -> Answer:
    body = AnswerRequest(**body.model_dump(), user_id=current_user.id)
    answer = await answer_repo.create_answer(body, db)
    if answer is None:
        raise HTTPException(
            status_code=status.HTTP_500_INTERNAL_SERVER_ERROR,
            detail="Error creating answer",
        )
    inapropriate = await moderate_service.includes_profanity(body.content)
    if inapropriate:
        await answer_repo.block_answer(BlockSchema(id=answer.id, blocked=True), db)
        raise HTTPException(
            status_code=status.HTTP_403_FORBIDDEN, detail=messages.INAPPROPRIATE
        )

    return answer


@router.put("/{answer_id}", response_model=AnswerResponse)
async def update_answer(
    body: AnswerBase,
    answer_id: int = Path(ge=1),
    db: AsyncSession = Depends(get_db),
    current_user: User = Depends(auth_service.get_current_user),
) -> Answer:
    answer = await answer_repo.get_answer(answer_id, db)
    if answer is None:
        raise HTTPException(
            status_code=status.HTTP_404_NOT_FOUND, detail=messages.ANSWER_NOT_FOUND
        )

    if current_user.role == Role.user and answer.user_id != current_user.id:
        raise HTTPException(
            status_code=status.HTTP_403_FORBIDDEN, detail=messages.NOT_YOUR_ANSWER
        )
    answer = await answer_repo.update_answer(body, answer_id, db)

    inapropriate = await moderate_service.includes_profanity(body.content)
    if inapropriate:
        await answer_repo.block_answer(BlockSchema(id=answer.id, blocked=True), db)
        raise HTTPException(
            status_code=status.HTTP_403_FORBIDDEN, detail=messages.INAPPROPRIATE
        )

    return answer


@router.delete("/{answer_id}", status_code=status.HTTP_204_NO_CONTENT)
async def delete_answer(
    answer_id: int = Path(ge=1),
    db: AsyncSession = Depends(get_db),
    current_user: User = Depends(auth_service.get_current_user),
):
    answer = await answer_repo.get_answer(answer_id, db)
    if answer is None:
        raise HTTPException(
            status_code=status.HTTP_404_NOT_FOUND, detail=messages.ANSWER_NOT_FOUND
        )
    if current_user.role == Role.user and answer.user_id != current_user.id:
        raise HTTPException(
            status_code=status.HTTP_403_FORBIDDEN, detail=messages.NOT_YOUR_ANSWER
        )
    answer = await answer_repo.delete_answer(answer_id, db)
    return answer


@router.patch(
    "/blocked/",
    response_model=MessageSchema,
    dependencies=[Depends(admin_moderator_access)],
)
async def block_answer(
    body: BlockSchema,
    db: AsyncSession = Depends(get_db),
) -> MessageSchema:
    """
    Blocks an answer. For admins or moderators only.

    :param body: BlockSchema: id and boolean for blocking
    :param db: AsyncSession: Database session
    :return: MessageSchema: A response indicating the successful block
    """
    answer = await answer_repo.get_answer(answer_repo, db)
    if answer is None:
        raise HTTPException(
            status_code=status.HTTP_404_NOT_FOUND, detail=messages.ANSWER_NOT_FOUND
        )
    await answer_repo.block_answer(body, db)
    return MessageSchema(message=messages.BLOCKED)<|MERGE_RESOLUTION|>--- conflicted
+++ resolved
@@ -1,9 +1,7 @@
 from typing import List
 
-<<<<<<< HEAD
 from fastapi import (APIRouter, BackgroundTasks, Depends, HTTPException, Path,
                      Query, status)
-=======
 from fastapi import (
     APIRouter,
     BackgroundTasks,
@@ -13,19 +11,15 @@
     Query,
     status,
 )
->>>>>>> 4d9c6ea6
 from sqlalchemy.ext.asyncio import AsyncSession
 
 from src.conf import messages
 from src.database.db import get_db
 from src.database.models import Answer, Role, User
 from src.repository.answers import answer_repo
-<<<<<<< HEAD
 from src.schemas.answers import (AnswerBase, AnswerCreate, AnswerRequest,
                                  AnswerResponse)
-=======
 from src.schemas.answers import AnswerBase, AnswerCreate, AnswerRequest, AnswerResponse
->>>>>>> 4d9c6ea6
 from src.schemas.email import MessageSchema
 from src.schemas.posts import BlockSchema
 from src.services.auth import auth_service
