import contextlib

from fastapi import HTTPException, status
<<<<<<< HEAD
from sqlalchemy.ext.asyncio import (AsyncEngine, async_sessionmaker,
                                    create_async_engine)
=======
from sqlalchemy.ext.asyncio import AsyncEngine, async_sessionmaker, create_async_engine
>>>>>>> 4d9c6ea6

from src.conf.config import settings


class DatabaseSessionManager:
    def __init__(self, url: str):
        self._engine: AsyncEngine | None = create_async_engine(url)
        self._session_maker: async_sessionmaker = async_sessionmaker(
            autoflush=False, autocommit=False, bind=self._engine
        )

    @contextlib.asynccontextmanager
    async def session(self):
        """
        This method is a context manager that returns the database session.
        It also handles any exceptions that may occur during the session, and closes
        the connection when it's done.

        :return: A database session
        """
        if self._session_maker is None:
            raise HTTPException(
                status_code=status.HTTP_500_INTERNAL_SERVER_ERROR,
                detail="Session is not initialized",
            )
        session = self._session_maker()
        try:
            yield session
        except Exception as err:
            print(err)
            await session.rollback()
            raise HTTPException(
                status_code=status.HTTP_500_INTERNAL_SERVER_ERROR, detail=str(err)
            )
        finally:
            await session.close()


SQLALCHEMY_DATABASE_URL = settings.sqlalchemy_database_url
sessionmanager = DatabaseSessionManager(SQLALCHEMY_DATABASE_URL)


async def get_db():
    """
    The get_db function is a context manager that returns the database session.
    :return: A database session
    """
    async with sessionmanager.session() as session:
        yield session<|MERGE_RESOLUTION|>--- conflicted
+++ resolved
@@ -1,12 +1,9 @@
 import contextlib
 
 from fastapi import HTTPException, status
-<<<<<<< HEAD
 from sqlalchemy.ext.asyncio import (AsyncEngine, async_sessionmaker,
                                     create_async_engine)
-=======
 from sqlalchemy.ext.asyncio import AsyncEngine, async_sessionmaker, create_async_engine
->>>>>>> 4d9c6ea6
 
 from src.conf.config import settings
 
