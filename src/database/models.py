--- conflicted
+++ resolved
@@ -1,12 +1,9 @@
 import enum
 from datetime import datetime
 
-<<<<<<< HEAD
 from sqlalchemy import (Boolean, DateTime, Enum, ForeignKey, Integer, String,
                         Text, func)
-=======
 from sqlalchemy import Boolean, DateTime, Enum, ForeignKey, Integer, String, Text, func
->>>>>>> 4d9c6ea6
 from sqlalchemy.orm import DeclarativeBase, Mapped, mapped_column, relationship
 
 
