--- conflicted
+++ resolved
@@ -4,15 +4,12 @@
 from pydantic import field_validator
 from pydantic_settings import BaseSettings, SettingsConfigDict
 
-<<<<<<< HEAD
 from tests.exceptions import (ConfigFileNotFoundException,
                               MandatoryEnvironmentVariableNotDefinedException)
-=======
 from tests.exceptions import (
     ConfigFileNotFoundException,
     MandatoryEnvironmentVariableNotDefinedException,
 )
->>>>>>> 4d9c6ea6
 
 
 class Settings(BaseSettings):
